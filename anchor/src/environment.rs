--- conflicted
+++ resolved
@@ -9,15 +9,15 @@
 use tracing::{error, info, warn};
 use tracing_subscriber::EnvFilter;
 
-<<<<<<< HEAD
-#[cfg(target_family = "unix")]
-=======
->>>>>>> 99a5004a
 use {
     futures::Future,
     std::{pin::Pin, task::Context, task::Poll},
     tokio::signal::unix::{signal, Signal, SignalKind},
 };
+
+#[cfg(target_family = "windows")]
+#[path = "environment_windows.rs"]
+mod environment_windows;
 
 #[cfg(target_family = "windows")]
 #[path = "environment_windows.rs"]
